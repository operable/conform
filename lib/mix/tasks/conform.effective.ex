--- conflicted
+++ resolved
@@ -83,12 +83,7 @@
         end
     end
     # Load merged schemas
-<<<<<<< HEAD
-    app_schema = Conform.Schema.schema_path(app) |> Conform.Schema.load!
-    schema = Conform.Schema.coalesce |> Conform.Schema.merge(app_schema) |> Dict.delete(:import)
-=======
     schema = Conform.Schema.schema_path(app) |> Conform.Schema.load!
->>>>>>> 77ab8e11
     # Translate .conf -> config, using settings from config if one is
     # not provided in the .conf. If no setting is present in either
     # the config, or the .conf, the default from the schema is used.
